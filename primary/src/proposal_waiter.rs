// Copyright(C) Facebook, Inc. and its affiliates.
use crate::error::{DagError, DagResult};
use crate::primary::{PrimaryWorkerMessage};
use bytes::Bytes;
use config::{Committee};
use crypto::{Digest, PublicKey};
use futures::future::try_join_all;
use futures::stream::futures_unordered::FuturesUnordered;
use futures::stream::StreamExt as _;
use log::{debug, error, info};
use network::SimpleSender;
use std::collections::{HashMap, HashSet, VecDeque};
use std::time::{SystemTime, UNIX_EPOCH};
use store::Store;
use tokio::sync::mpsc::{Receiver, Sender};
use tokio::time::{sleep, Duration, Instant};
use crate::Ledger;
use crate::proposal::{SignedProposal};

const TIMER_RESOLUTION: u64 = 100;
const ACQUIRE_DELAY: u128 = 300;


fn clock() -> u128 {
    SystemTime::now()
        .duration_since(UNIX_EPOCH)
        .expect("Failed to measure time")
        .as_millis()
}

#[derive(Debug)]
pub enum CoreProposalWaiterMessage {
    Batch(Digest),
    NewLedger(Ledger),
}

pub struct ProposalWaiter {
    /// The name of this authority.
    name: PublicKey,
    /// The committee information.
    committee: Committee,
    /// The persistent storage.
    store: Store,

    rx_network_proposal: Receiver<SignedProposal>,
    tx_loopback_proposal: Sender<SignedProposal>,
    rx_from_core: Receiver<CoreProposalWaiterMessage>,

    batch_cache: HashSet<Digest>,
    to_acquire: VecDeque<(SignedProposal, u128)>,

    /// Network driver allowing to send messages.
    network: SimpleSender,

    batch_requests: HashSet<Digest>, // TODO cleanup or not
    pending: HashSet<Digest>,

    //consensus_round: Arc<AtomicU64>,    //TODO not to acquire for old proposals
}

impl ProposalWaiter {
    #[allow(clippy::too_many_arguments)]
    pub fn spawn(
        name: PublicKey,
        committee: Committee,
        store: Store,
        rx_network_proposal: Receiver<SignedProposal>,
        tx_loopback_proposal: Sender<SignedProposal>,
        rx_from_core: Receiver<CoreProposalWaiterMessage>,
    ) {
        tokio::spawn(async move {
            Self {
                name,
                committee,
                store,
                rx_network_proposal,
                tx_loopback_proposal,
                rx_from_core,
                batch_cache: HashSet::new(),
                to_acquire: VecDeque::new(),
                network: SimpleSender::new(),
                batch_requests: HashSet::new(),
                pending: HashSet::new(),
            }
                .run()
                .await;
        });
    }

    /// Helper function. It waits for particular data to become available in the storage
    /// and then delivers the specified Proposal.
    async fn batch_waiter(
        mut missing: Vec<(Vec<u8>, Store)>,
        deliver: SignedProposal,
        //mut handler: Receiver<()>,
    ) -> DagResult<Option<SignedProposal>> {
        let waiting: Vec<_> = missing
            .iter_mut()
            .map(|(x, y)| y.notify_read(x.to_vec()))
            .collect();
        tokio::select! {
            result = try_join_all(waiting) => {
                result.map(|_| Some(deliver)).map_err(DagError::from)
            }
           // _ = handler.recv() => Ok(None),
        }
    }

    /// Main loop listening to the `Synchronizer` messages.
    async fn run(&mut self) {
        let mut waiting = FuturesUnordered::new();

        let timer = sleep(Duration::from_millis(TIMER_RESOLUTION));
        tokio::pin!(timer);

        loop {
            tokio::select! {
                Some(signed_proposal) = self.rx_network_proposal.recv() => {
                    //TODO verify sig

                    // debug!("Synching the payload of {:?}", (signed_proposal.proposal.round, signed_proposal.proposal.node_id));
                    let batches = &signed_proposal.proposal.batches;

                    let mut missing = false;
                    for (digest, worker_id) in batches.iter() {
<<<<<<< HEAD
                        let key = [digest.as_ref(), &worker_id.to_le_bytes()].concat();
                        match self.store.read(key).await { // TODO implement batch read
                            Ok(Some(_)) => {},
                            Ok(None) => {
                                missing = true;
                                break;
                            },
                            Err(e) => {
                                error!("{}", e);
=======
                        if ! self.batch_cache.contains(digest) {
                            let key = [digest.as_ref(), &worker_id.to_le_bytes()].concat();
                            match self.store.read(key).await {
                                Ok(Some(_)) => {},
                                Ok(None) => {
                                    missing = true;
                                    break;
                                },
                                Err(e) => {
                                    error!("{}", e);
                                }
>>>>>>> 684aabdb
                            }
                        }
                    }

                    if !missing {
                        self.tx_loopback_proposal
                        .send(signed_proposal)
                        .await //TODO need to wait?
                        .expect("Failed to send proposal");
                        continue;
                    }

                    // info!("Missing some batches for proposal {:?}.", (signed_proposal.proposal.round, signed_proposal.proposal.node_id));
                    let now = clock();
                    self.to_acquire.push_back((signed_proposal, now));
                },

                Some(message) = self.rx_from_core.recv() => {
                    match message {
                        CoreProposalWaiterMessage::NewLedger(ledger) => {
                            for batch in ledger.batch_set{
                                self.batch_cache.remove(&batch);
                            }
                        },
                        CoreProposalWaiterMessage::Batch(batch) => {
                            self.batch_cache.insert(batch);
                        }
                    }
                },

                Some(result) = waiting.next() => match result {
                    Ok(Some(signed_proposal)) => {
                        let signed_proposal : SignedProposal = signed_proposal;
                        let pid = signed_proposal.proposal.clone().compute_id();//TODO clone
                        let _ = self.pending.remove(&pid);
                        for (x, _) in & signed_proposal.proposal.batches {
                            let _ = self.batch_requests.remove(x);
                        }
                        self.tx_loopback_proposal.send(signed_proposal).await.expect("Failed to send proposal");
                    },
                    Ok(None) => {
                        // This request has been canceled.
                    },
                    Err(e) => {
                        error!("{}", e);
                        panic!("Storage failure: killing node.");
                    }
                },

                () = &mut timer => {
                    let now = clock();
                    loop{
                        let f = self.to_acquire.front();
                        if f.is_none() {
                            break;
                        }

                        let (_, t) = f.unwrap();
                        if (now - t) < ACQUIRE_DELAY {
                            break;
                        }

                        let (signed_proposal, _) = self.to_acquire.pop_front().unwrap();
                        let proposal_id = signed_proposal.proposal.compute_id();
                        let author = signed_proposal.proposal.node_id.clone();
                        let batches = &signed_proposal.proposal.batches;

                        // Ensure we sync only once per proposal.
                        if self.pending.contains(&proposal_id) {
                            continue;
                        }

                        let mut missing = HashMap::new();
                        for (digest, worker_id) in batches.iter() {
                            if ! self.batch_cache.contains(digest) {
                                let key = [digest.as_ref(), &worker_id.to_le_bytes()].concat();
                                match self.store.read(key).await {
                                    Ok(Some(_)) => {},
                                    Ok(None) => {
                                        missing.insert(*digest, *worker_id);
                                    },
                                    Err(e) => {
                                        error!("{}", e);
                                    },
                                }
                            }
                        }

                        if missing.is_empty() {
                            self.tx_loopback_proposal
                            .send(signed_proposal)
                            .await //TODO need to wait?
                            .expect("Failed to send proposal");
                            continue;
                        }

                        // Add the Proposal to the waiter pool. The waiter will return it to when all
                        // its parents are in the store.
                        let wait_for = missing
                            .iter()
                            .map(|(digest, worker_id)| {
                                let key = [digest.as_ref(), &worker_id.to_le_bytes()].concat();
                                (key.to_vec(), self.store.clone())
                            })
                            .collect();
                        //let (tx_cancel, rx_cancel) = channel(1);
                        self.pending.insert(proposal_id);//, (round, tx_cancel));
                        let fut = Self::batch_waiter(wait_for, signed_proposal);//, rx_cancel);
                        waiting.push(fut);

                        // Ensure we didn't already send a sync request for these batches.
                        let mut requires_sync = HashMap::new();
                        for (digest, worker_id) in missing.into_iter() {
                            if self.batch_requests.contains(&digest) {
                                continue;
                            }else{
                                self.batch_requests.insert(digest.clone());
                                requires_sync.entry(worker_id).or_insert_with(Vec::new).push(digest);
                            }
                        }
                        for (worker_id, digests) in requires_sync {
                            let address = self.committee
                            .worker(&author, &worker_id)
                            .expect("Author of valid Proposal is not in the committee")
                            .primary_to_worker;
                            let message = PrimaryWorkerMessage::Synchronize(digests, author);
                            let bytes = bincode::serialize(&message)
                            .expect("Failed to serialize batch sync request");
                            self.network.send(address, Bytes::from(bytes)).await;
                            //TODO understand the network topology
                        }
                    }

                    timer.as_mut().reset(Instant::now() + Duration::from_millis(TIMER_RESOLUTION));
                }
            }
        }
    }
}
// TODO don't acquire for old (previous consensus session) proposals
// TODO Cleanup internal state.
// TODO retry

// The commands that can be sent to the `Waiter`.
// #[derive(Debug)]
// pub enum ToWaiterMessage {
//     NetworkProposal(SignedProposal),
//     //SyncForValidation(Vec<Digest>, Validation),
// }
//
// #[derive(Debug)]
// pub enum FromWaiterMessage {
//     VerifiedProposal(SignedProposal),
//     //Validation(Validation),
// }<|MERGE_RESOLUTION|>--- conflicted
+++ resolved
@@ -123,17 +123,6 @@
 
                     let mut missing = false;
                     for (digest, worker_id) in batches.iter() {
-<<<<<<< HEAD
-                        let key = [digest.as_ref(), &worker_id.to_le_bytes()].concat();
-                        match self.store.read(key).await { // TODO implement batch read
-                            Ok(Some(_)) => {},
-                            Ok(None) => {
-                                missing = true;
-                                break;
-                            },
-                            Err(e) => {
-                                error!("{}", e);
-=======
                         if ! self.batch_cache.contains(digest) {
                             let key = [digest.as_ref(), &worker_id.to_le_bytes()].concat();
                             match self.store.read(key).await {
@@ -145,7 +134,6 @@
                                 Err(e) => {
                                     error!("{}", e);
                                 }
->>>>>>> 684aabdb
                             }
                         }
                     }
